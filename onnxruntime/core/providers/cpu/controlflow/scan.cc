--- conflicted
+++ resolved
@@ -516,15 +516,10 @@
 // Validate that the subgraph input has valid shapes
 Status ScanImpl::ValidateSubgraphInput(int start_input, int end_input, bool is_loop_state_var,
                                        const std::vector<const NodeArg*>& graph_inputs) {
-<<<<<<< HEAD
-  // first dim is batch size. optional sequence dim. dim/s for the data
-  bool has_seq_len_dim = !is_loop_state_var;
-  auto min_dims_required = has_seq_len_dim ? 3 : 2;
-=======
   // first dim is batch size. optional sequence dim. dim/s for the data.
   // if there is no dim for the data treat it as a scalar.
+  bool has_seq_len_dim = !is_loop_state_var;
   auto min_dims_required = has_seq_len_dim ? 2 : 1;
->>>>>>> 194cc153
 
   for (int i = start_input; i < end_input; ++i) {
     auto& input_tensor = GetSubgraphInputTensor(context_, i);
