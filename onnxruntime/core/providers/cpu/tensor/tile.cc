// Copyright (c) Microsoft Corporation. All rights reserved.
// Licensed under the MIT License.

// there's no way to use a raw pointer as the copy destination with std::copy_n
// (which gsl::copy uses with span::data() which returns a raw pointer) with the 14.11 toolset
// without generating a 4996 warning. going through an iterator is way too much overhead so turn off the warning.
#ifdef _MSC_VER
#pragma warning(push)
#pragma warning(disable : 4996)
#endif

#include "gsl/gsl"
#include "core/providers/cpu/tensor/tile.h"
#include "core/providers/cpu/tensor/utils.h"

#ifdef _MSC_VER
#pragma warning(pop)
#endif

using namespace ::onnxruntime::common;

namespace onnxruntime {

ONNX_CPU_OPERATOR_VERSIONED_KERNEL(
    Tile,
    6,
    12,
    KernelDefBuilder().TypeConstraint("T", {DataTypeImpl::GetTensorType<float>(),
                                            DataTypeImpl::GetTensorType<double>(),
                                            DataTypeImpl::GetTensorType<int8_t>(),
                                            DataTypeImpl::GetTensorType<int16_t>(),
                                            DataTypeImpl::GetTensorType<int32_t>(),
                                            DataTypeImpl::GetTensorType<int64_t>(),
                                            DataTypeImpl::GetTensorType<uint8_t>(),
                                            DataTypeImpl::GetTensorType<uint16_t>(),
                                            DataTypeImpl::GetTensorType<uint32_t>(),
                                            DataTypeImpl::GetTensorType<uint64_t>(),
                                            DataTypeImpl::GetTensorType<bool>()})
        .TypeConstraint("T1", DataTypeImpl::GetTensorType<int64_t>()),
    Tile);

ONNX_CPU_OPERATOR_KERNEL(
    Tile,
    13,
    KernelDefBuilder().TypeConstraint("T", {DataTypeImpl::GetTensorType<float>(),
                                            DataTypeImpl::GetTensorType<double>(),
                                            DataTypeImpl::GetTensorType<int8_t>(),
                                            DataTypeImpl::GetTensorType<int16_t>(),
                                            DataTypeImpl::GetTensorType<int32_t>(),
                                            DataTypeImpl::GetTensorType<int64_t>(),
                                            DataTypeImpl::GetTensorType<uint8_t>(),
                                            DataTypeImpl::GetTensorType<uint16_t>(),
                                            DataTypeImpl::GetTensorType<uint32_t>(),
                                            DataTypeImpl::GetTensorType<uint64_t>(),
                                            DataTypeImpl::GetTensorType<bool>()})
        .TypeConstraint("T1", DataTypeImpl::GetTensorType<int64_t>()),
    Tile);

Status TileCoreForFixedSizeTypes(const Tensor& input_tensor, Tensor& output_tensor, const int64_t* repeats, TensorAxisCounters& input_counters, const TensorPitches& output_pitches, size_t element_size) {
  const auto& input_shape = input_tensor.Shape().GetDims();
  const size_t dimension_count = input_shape.size();

  const auto* input = reinterpret_cast<const uint8_t*>(input_tensor.DataRaw());
  auto* output = reinterpret_cast<uint8_t*>(output_tensor.MutableDataRaw());

  // some helper variables that will be used along the way
  size_t block_size = 0;
  int64_t num_repeats = 0;
  const uint8_t* copy = nullptr;
  const int64_t innermost_dim = input_shape[dimension_count - 1];

  while (input_counters) {
    // Copy the input data over
    block_size = innermost_dim * element_size;
    memcpy(output, input, block_size);
    output += block_size;
    input += block_size;

    // Tile data for the innermost axis
    copy = output - block_size;
    num_repeats = repeats[dimension_count - 1] - 1;
    for (int64_t repeat = 0; repeat < num_repeats; ++repeat) {
      memcpy(output, copy, block_size);
      output += block_size;
    }

    // Tile data for other axes
    while (input_counters.Increment()) {
      ptrdiff_t pitch = output_pitches[input_counters.Axis()] * input_shape[input_counters.Axis()];
      block_size = pitch * element_size;
      copy = output - block_size;
      num_repeats = repeats[input_counters.Axis()] - 1;
      for (int64_t repeat = 0; repeat < num_repeats; ++repeat) {
        memcpy(output, copy, block_size);
        output += block_size;
      }
    }
  }
  return Status::OK();
}

namespace TileOp {
<<<<<<< HEAD
// Find the first non-1 repeat and check the input shape to the left of that dimension,
// if the dim values are 1, then the tiling logic is essentially copying the input buffer
// multiple times. The number of times can be computed as the product of the repeat values.
bool IsTileMemcpy(const TensorShape& input_shape,
                  const int64_t* repeats,
                  size_t rank,
                  /*out*/ size_t& num_of_copies) {
  for (int64_t i = static_cast<int64_t>(rank) - 1; i >= 0; --i) {
    if (repeats[i] != 1) {
      if (input_shape.SizeToDimension(i) == 1) {
        num_of_copies = 1;
        for (int64_t j = 0; j <= i; ++j) {
          num_of_copies *= repeats[j];
        }
=======
// Find the first non-1 repeat and check the input shape to the left of that dimension:
// 1) If the dim values to the left are all 1s (or don't exist), then the tiling logic is essentially copying the input buffer
// multiple times. The number of times can be computed as the product of the repeat values. (OR)
// 2) Allow at-most one non-1 dim value to the left (for the batch dimension), in this case, the sub-tensor at each batch index
// is copied multiple times. This is still faster because it avoids other Tile operator's machinery.
bool IsTileMemcpy(const TensorShape& input_shape,
                  const int64_t* repeats,
                  size_t rank,
                  /*out*/ bool& is_batched_memcpy,
                  /*out*/ size_t& num_of_elements_per_batch,
                  /*out*/ size_t& num_of_copies_per_batch,
                  /*out*/ size_t& num_of_batch_copies) {
  for (int64_t i = static_cast<int64_t>(rank) - 1; i >= 0; --i) {
    if (repeats[i] != 1) {
      if (input_shape.SizeToDimension(i) == 1) {
        num_of_copies_per_batch = 1;
        for (int64_t j = 0; j <= i; ++j) {
          num_of_copies_per_batch *= repeats[j];
        }
        is_batched_memcpy = false;
        return true;
      } else if (i == 1) {  // else check if the previous dim is just the batch dim
        num_of_elements_per_batch = static_cast<size_t>(input_shape.SizeFromDimension(1));
        num_of_copies_per_batch = repeats[i];
        num_of_batch_copies = repeats[0];
        is_batched_memcpy = true;
>>>>>>> f649f917
        return true;
      } else {
        break;
      }
    }
  }
  return false;
}
}  // namespace TileOp

Status Tile::Compute(OpKernelContext* ctx) const {
  const auto* tensor_pointer = ctx->Input<Tensor>(0);
  if (tensor_pointer == nullptr) return Status(common::ONNXRUNTIME, common::FAIL, "Input count of Tile OP mismatch, the first one is empty");
  const Tensor& input_tensor = *tensor_pointer;
  const auto& input_shape = input_tensor.Shape();
  const size_t input_rank = input_shape.NumDimensions();
  tensor_pointer = ctx->Input<Tensor>(1);
  if (tensor_pointer == nullptr) return Status(common::ONNXRUNTIME, common::FAIL, "Input count of Tile OP mismatch, the second one is empty");
  const Tensor& repeats_tensor = *tensor_pointer;
  if (input_rank < 1)
    return Status(ONNXRUNTIME, INVALID_ARGUMENT, "the tensor to be tiled using Tile OP must be atleast 1 dimensional");
  if (repeats_tensor.Shape().NumDimensions() != 1)
    return Status(ONNXRUNTIME, INVALID_ARGUMENT, "'repeat' input tensor must be 1 dimensional");
  if (size_t(repeats_tensor.Shape().Size()) != input_rank)
    return Status(ONNXRUNTIME, INVALID_ARGUMENT, "'repeat' input tensor must have the same length as the 'input' tensor");

  // Calculate the shape of the output tensor
  const auto* repeats = repeats_tensor.template Data<int64_t>();
  std::vector<int64_t> output_dims = input_shape.GetDims();
  for (size_t axis = 0; axis < input_rank; axis++) {
    output_dims[axis] *= repeats[axis];
  }

  TensorShape output_shape(output_dims);
  auto& output_tensor = *ctx->Output(0, output_shape);

  // Repeat tensor input can have 0 as a valid value
  // check if the computed output_shape size is 0 and
  // return an empty tensor if so.
  if (output_shape.Size() == 0) {
    return Status::OK();
  }

  // Repeat tensor has all 1s in it
  if (output_shape == input_shape) {
    // TODO: Handle string copies when the kernel eventually supports string type.
    // For now, it shouldn't throw in the enforce as the kernel doesn't claim string support
    ORT_ENFORCE(!input_tensor.IsDataType<std::string>(), "Tile doesn't support string type yet");
    memcpy(output_tensor.MutableDataRaw(), input_tensor.DataRaw(), input_tensor.SizeInBytes());
    return Status::OK();
  }

<<<<<<< HEAD
  size_t num_of_copies = 1;
  if (TileOp::IsTileMemcpy(input_shape, repeats, input_rank, num_of_copies)) {
=======
  bool is_batched_memcpy = false;
  size_t num_of_elements_per_batch = 1;
  size_t num_of_copies_per_batch = 1;
  size_t num_of_batch_copies = 1;
  if (TileOp::IsTileMemcpy(input_shape,
                           repeats,
                           input_rank,
                           is_batched_memcpy,
                           num_of_elements_per_batch,
                           num_of_copies_per_batch,
                           num_of_batch_copies)) {
>>>>>>> f649f917
    // TODO: Handle string copies when the kernel eventually supports string type.
    // For now, it shouldn't throw in the enforce as the kernel doesn't claim string support
    ORT_ENFORCE(!input_tensor.IsDataType<std::string>(), "Tile doesn't support string type yet");

    int8_t* output_data_casted = reinterpret_cast<int8_t*>(output_tensor.MutableDataRaw());
<<<<<<< HEAD
    const void* input_data_raw = input_tensor.DataRaw();
    size_t tensor_size_in_bytes = input_tensor.SizeInBytes();

    // TODO: Add multi-threading logic if num_of_copies is large enough
    for (size_t i = 0; i < num_of_copies; ++i) {
      memcpy(static_cast<void*>(output_data_casted), input_data_raw, tensor_size_in_bytes);
      output_data_casted += tensor_size_in_bytes;
=======
    const int8_t* input_data_casted = reinterpret_cast<const int8_t*>(input_tensor.DataRaw());
    const void* input_data_raw = input_tensor.DataRaw();

    if (!is_batched_memcpy) {
      size_t copy_bytes = input_tensor.SizeInBytes();
      // TODO: Add multi-threading logic if num_of_copies_per_batch is large enough
      for (size_t i = 0; i < num_of_copies_per_batch; ++i) {
        memcpy(static_cast<void*>(output_data_casted), input_data_raw, copy_bytes);
        output_data_casted += copy_bytes;
      }
    } else {
      size_t copy_bytes = num_of_elements_per_batch * input_tensor.DataType()->Size();
      size_t batch_count = static_cast<size_t>(input_tensor.Shape()[0]);  // The tensor is atleast 1-D- this is safe

      // TODO: Multi-thread if needed
      for (size_t batch = 0; batch < batch_count; ++batch) {
        for (size_t i = 0; i < num_of_copies_per_batch; ++i) {
          memcpy(static_cast<void*>(output_data_casted), static_cast<const void*>(input_data_casted), copy_bytes);
          output_data_casted += copy_bytes;
        }
        input_data_casted += copy_bytes;
      }

      // Now account for batch dim repeat
      if (num_of_batch_copies > 1) {
        // reset some values
        output_data_casted = reinterpret_cast<int8_t*>(output_tensor.MutableDataRaw());
        copy_bytes *= num_of_copies_per_batch * batch_count;
        int8_t* copy_ptr = output_data_casted + copy_bytes;

        for (size_t i = 1; i < num_of_batch_copies; ++i) {
          memcpy(static_cast<void*>(copy_ptr), static_cast<const void*>(output_data_casted), copy_bytes);
          copy_ptr += copy_bytes;
        }
      }
>>>>>>> f649f917
    }

    return Status::OK();
  }

  TensorAxisCounters input_counters(input_tensor);
  TensorPitches output_pitches(output_tensor);

  static_assert(sizeof(float) == sizeof(int32_t), "Float and Int32 are of different sizes");
  static_assert(sizeof(double) == sizeof(int64_t), "Double and Int64 are of different sizes");

  if (input_tensor.IsDataType<float>() ||
      input_tensor.IsDataType<int32_t>() ||
      input_tensor.IsDataType<uint32_t>())
    return TileCoreForFixedSizeTypes(input_tensor, output_tensor, repeats, input_counters, output_pitches, sizeof(float));

  if (input_tensor.IsDataType<double>() || input_tensor.IsDataType<int64_t>() ||
      input_tensor.IsDataType<uint64_t>())
    return TileCoreForFixedSizeTypes(input_tensor, output_tensor, repeats, input_counters, output_pitches, sizeof(double));

  else if (input_tensor.IsDataType<int8_t>() ||
           input_tensor.IsDataType<uint8_t>())
    return TileCoreForFixedSizeTypes(input_tensor, output_tensor, repeats, input_counters, output_pitches, sizeof(int8_t));

  if (input_tensor.IsDataType<int16_t>() || input_tensor.IsDataType<uint16_t>())
    return TileCoreForFixedSizeTypes(input_tensor, output_tensor, repeats, input_counters, output_pitches, sizeof(int16_t));

  else if (input_tensor.IsDataType<bool>())
    return TileCoreForFixedSizeTypes(input_tensor, output_tensor, repeats, input_counters, output_pitches, sizeof(bool));

  // TODO: Support 'string' and 'float16' types for completeness
  else
    ORT_THROW("Tile doesn't have an implementation yet for the type: ", input_tensor.DataType());
}
}  // namespace onnxruntime<|MERGE_RESOLUTION|>--- conflicted
+++ resolved
@@ -100,22 +100,6 @@
 }
 
 namespace TileOp {
-<<<<<<< HEAD
-// Find the first non-1 repeat and check the input shape to the left of that dimension,
-// if the dim values are 1, then the tiling logic is essentially copying the input buffer
-// multiple times. The number of times can be computed as the product of the repeat values.
-bool IsTileMemcpy(const TensorShape& input_shape,
-                  const int64_t* repeats,
-                  size_t rank,
-                  /*out*/ size_t& num_of_copies) {
-  for (int64_t i = static_cast<int64_t>(rank) - 1; i >= 0; --i) {
-    if (repeats[i] != 1) {
-      if (input_shape.SizeToDimension(i) == 1) {
-        num_of_copies = 1;
-        for (int64_t j = 0; j <= i; ++j) {
-          num_of_copies *= repeats[j];
-        }
-=======
 // Find the first non-1 repeat and check the input shape to the left of that dimension:
 // 1) If the dim values to the left are all 1s (or don't exist), then the tiling logic is essentially copying the input buffer
 // multiple times. The number of times can be computed as the product of the repeat values. (OR)
@@ -142,7 +126,6 @@
         num_of_copies_per_batch = repeats[i];
         num_of_batch_copies = repeats[0];
         is_batched_memcpy = true;
->>>>>>> f649f917
         return true;
       } else {
         break;
@@ -195,10 +178,6 @@
     return Status::OK();
   }
 
-<<<<<<< HEAD
-  size_t num_of_copies = 1;
-  if (TileOp::IsTileMemcpy(input_shape, repeats, input_rank, num_of_copies)) {
-=======
   bool is_batched_memcpy = false;
   size_t num_of_elements_per_batch = 1;
   size_t num_of_copies_per_batch = 1;
@@ -210,21 +189,11 @@
                            num_of_elements_per_batch,
                            num_of_copies_per_batch,
                            num_of_batch_copies)) {
->>>>>>> f649f917
     // TODO: Handle string copies when the kernel eventually supports string type.
     // For now, it shouldn't throw in the enforce as the kernel doesn't claim string support
     ORT_ENFORCE(!input_tensor.IsDataType<std::string>(), "Tile doesn't support string type yet");
 
     int8_t* output_data_casted = reinterpret_cast<int8_t*>(output_tensor.MutableDataRaw());
-<<<<<<< HEAD
-    const void* input_data_raw = input_tensor.DataRaw();
-    size_t tensor_size_in_bytes = input_tensor.SizeInBytes();
-
-    // TODO: Add multi-threading logic if num_of_copies is large enough
-    for (size_t i = 0; i < num_of_copies; ++i) {
-      memcpy(static_cast<void*>(output_data_casted), input_data_raw, tensor_size_in_bytes);
-      output_data_casted += tensor_size_in_bytes;
-=======
     const int8_t* input_data_casted = reinterpret_cast<const int8_t*>(input_tensor.DataRaw());
     const void* input_data_raw = input_tensor.DataRaw();
 
@@ -260,7 +229,6 @@
           copy_ptr += copy_bytes;
         }
       }
->>>>>>> f649f917
     }
 
     return Status::OK();
